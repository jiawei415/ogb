<p align='center'>
  <img width='40%' src='https://snap-stanford.github.io/ogb-web/assets/img/OGB_rectangle.png' />
</p>

--------------------------------------------------------------------------------

[![PyPI](https://img.shields.io/pypi/v/ogb)](https://pypi.org/project/ogb/)
[![License](https://img.shields.io/badge/license-MIT-blue.svg)](https://github.com/snap-stanford/ogb/blob/master/LICENSE)

## Overview

The Open Graph Benchmark (OGB) is a collection of benchmark datasets, data loaders, and evaluators for graph machine learning. Datasets cover a variety of graph machine learning tasks and real-world applications.
The OGB data loaders are fully compatible with popular graph deep learning frameworks, including [PyTorch Geometric](https://pytorch-geometric.readthedocs.io/en/latest/) and [Deep Graph Library (DGL)](https://www.dgl.ai/). They provide automatic dataset downloading, standardized dataset splits, and unified performance evaluation.

<p align='center'>
  <img width='80%' src='https://snap-stanford.github.io/ogb-web/assets/img/ogb_overview.png' />
</p>

OGB aims to provide graph datasets that cover important graph machine learning tasks, diverse dataset scale, and rich domains.

**Graph ML Tasks:** We cover three fundamental graph machine learning tasks: prediction at the level of nodes, links, and graphs.

**Diverse scale:** Small-scale graph datasets can be processed within a single GPU, while medium- and large-scale graphs might require multiple GPUs or clever sampling/partition techniques.

**Rich domains:** Graph datasets come from diverse domains ranging from scientific ones to social/information networks, and also include heterogeneous knowledge graphs. 

<p align='center'>
  <img width='70%' src='https://snap-stanford.github.io/ogb-web/assets/img/dataset_overview.png' />
</p>

OGB is an on-going effort, and we are planning to increase our coverage in the future.

## Installation
You can install OGB using Python's package manager `pip`.
**If you have previously installed ogb, please make sure you update the version to 1.2.2.**
The release note is available [here](https://github.com/snap-stanford/ogb/releases/tag/1.2.2).

#### Requirements
 - Python>=3.5
 - PyTorch>=1.2
 - DGL>=0.5.0 or torch-geometric>=1.6.0
 - Numpy>=1.16.0
 - pandas>=0.24.0
 - urllib3>=1.24.0
 - scikit-learn>=0.20.0
 - outdated>=0.2.0

 **Note:** `torch-geometric>=1.6.0` is recommended to run our [example code](https://github.com/snap-stanford/ogb/tree/master/examples).

#### Pip install
The recommended way to install OGB is using Python's package manager pip:
```bash
pip install ogb
```

```bash
<<<<<<< HEAD
python -c 'import ogb; print(ogb.__version__)'
# This should print '1.2.1'. Otherwise, please update the version by
=======
python -c "import ogb; print(ogb.__version__)"
# This should print "1.2.2". Otherwise, please update the version by
>>>>>>> 86ee6bd2
pip install -U ogb
```


#### From source
You can also install OGB from source. This is recommended if you want to contribute to OGB.
```bash
git clone https://github.com/snap-stanford/ogb
cd ogb
pip install -e .
```

## Package Usage
We highlight two key features of OGB, namely, (1) easy-to-use data loaders, and (2) standardized evaluators.
#### (1) Data loaders
We prepare easy-to-use PyTorch Geometric and DGL data loaders. We handle dataset downloading as well as standardized dataset splitting.
Below, on PyTorch Geometric, we see that a few lines of code is sufficient to prepare and split the dataset! Needless to say, you can enjoy the same convenience for DGL!
```python
from ogb.graphproppred import PygGraphPropPredDataset
from torch_geometric.data import DataLoader

dataset = PygGraphPropPredDataset(name = 'ogbg-molhiv')

split_idx = dataset.get_idx_split() 
train_loader = DataLoader(dataset[split_idx['train']], batch_size=32, shuffle=True)
valid_loader = DataLoader(dataset[split_idx['valid']], batch_size=32, shuffle=False)
test_loader = DataLoader(dataset[split_idx['test']], batch_size=32, shuffle=False)
```

#### (2) Evaluators
We also prepare standardized evaluators for easy evaluation and comparison of different methods. The evaluator takes `input_dict` (a dictionary whose format is specified in `evaluator.expected_input_format`) as input, and returns a dictionary storing the performance metric appropriate for the given dataset.
The standardized evaluation protocol allows researchers to reliably compare their methods.
```python
from ogb.graphproppred import Evaluator

evaluator = Evaluator(name = 'ogbg-molhiv')
# You can learn the input and output format specification of the evaluator as follows.
# print(evaluator.expected_input_format) 
# print(evaluator.expected_output_format) 
input_dict = {'y_true': y_true, 'y_pred': y_pred}
result_dict = evaluator.eval(input_dict) # E.g., {'rocauc': 0.7321}
```

## Citing OGB
If you use OGB datasets in your work, please cite our paper (Bibtex below).
```
@article{hu2020ogb,
  title={Open Graph Benchmark: Datasets for Machine Learning on Graphs},
  author={Weihua Hu, Matthias Fey, Marinka Zitnik, Yuxiao Dong, Hongyu Ren, Bowen Liu, Michele Catasta, Jure Leskovec},
  journal={arXiv preprint arXiv:2005.00687},
  year={2020}
}
```<|MERGE_RESOLUTION|>--- conflicted
+++ resolved
@@ -54,13 +54,8 @@
 ```
 
 ```bash
-<<<<<<< HEAD
-python -c 'import ogb; print(ogb.__version__)'
-# This should print '1.2.1'. Otherwise, please update the version by
-=======
 python -c "import ogb; print(ogb.__version__)"
 # This should print "1.2.2". Otherwise, please update the version by
->>>>>>> 86ee6bd2
 pip install -U ogb
 ```
 
