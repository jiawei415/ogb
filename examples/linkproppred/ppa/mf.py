--- conflicted
+++ resolved
@@ -174,19 +174,11 @@
             list(emb.parameters()) + list(predictor.parameters()), lr=args.lr)
 
         for epoch in range(1, 1 + args.epochs):
-<<<<<<< HEAD
-            loss = train(x.weight, predictor, split_edge, optimizer,
-                         args.batch_size)
-
-            if epoch % args.eval_steps == 0:
-                results = test(x.weight, predictor, split_edge, evaluator,
-=======
             loss = train(emb.weight, predictor, split_edge, optimizer,
                          args.batch_size)
 
             if epoch % args.eval_steps == 0:
                 results = test(emb.weight, predictor, split_edge, evaluator,
->>>>>>> 0fd939a9
                                args.batch_size)
                 for key, result in results.items():
                     loggers[key].add_result(run, result)
